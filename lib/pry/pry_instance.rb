require "pry/command_processor.rb"

class Pry

  attr_accessor :input
  attr_accessor :output
  attr_accessor :commands
  attr_accessor :print
  attr_accessor :exception_handler
  attr_accessor :hooks
  attr_accessor :custom_completions

  # Returns the target binding for the session. Note that altering this
  # attribute will not change the target binding.
  # @return [Binding] The target object for the session
  attr_accessor :session_target

  # Create a new `Pry` object.
  # @param [Hash] options The optional configuration parameters.
  # @option options [#readline] :input The object to use for input.
  # @option options [#puts] :output The object to use for output.
  # @option options [Pry::CommandBase] :commands The object to use for commands. (see commands.rb)
  # @option options [Hash] :hooks The defined hook Procs (see hooks.rb)
  # @option options [Array<Proc>] :default_prompt The array of Procs to use for the prompts. (see prompts.rb)
  # @option options [Proc] :print The Proc to use for the 'print'
  #   component of the REPL. (see print.rb)
  def initialize(options={})
    defaults   = {}
    attributes = [
                   :input, :output, :commands, :print,
                   :exception_handler, :hooks, :custom_completions,
                   :prompt
                 ]

    attributes.each do |attribute|
      defaults[attribute] = Pry.send attribute
    end

    defaults.merge!(options).each_key do |key|
      send "#{key}=", defaults[key]
    end

    @command_processor = CommandProcessor.new(self)

    @input_array  = HistoryArray.new(100)
    @output_array = HistoryArray.new(100)
  end

  # The current prompt.
  # This is the prompt at the top of the prompt stack.
  #
  # @example
  #    self.prompt = Pry::SIMPLE_PROMPT
  #    self.prompt # => Pry::SIMPLE_PROMPT
  #
  # @return [Array<Proc>] Current prompt.
  def prompt
    prompt_stack.last
  end

  def prompt=(new_prompt)
    if prompt_stack.empty?
      push_prompt new_prompt
    else
      prompt_stack[-1] = new_prompt
    end
  end

  # Get nesting data.
  # This method should not need to be accessed directly.
  # @return [Array] The unparsed nesting information.
  def nesting
    self.class.nesting
  end

  # Set nesting data.
  # This method should not need to be accessed directly.
  # @param v nesting data.
  def nesting=(v)
    self.class.nesting = v
  end

  # @return [Boolean] Whether top-level session has ended.
  def finished_top_level_session?
    nesting.empty?
  end

  # Return parent of current Pry session.
  # @return [Pry] The parent of the current Pry session.
  def parent
    idx = Pry.sessions.index(self)
    Pry.sessions[idx - 1] if idx && idx > 0
  end

  # Execute the hook `hook_name`, if it is defined.
  # @param [Symbol] hook_name The hook to execute
  # @param [Array] args The arguments to pass to the hook.
  def exec_hook(hook_name, *args, &block)
    hooks[hook_name].call(*args, &block) if hooks[hook_name]
  end

  # Initialize the repl session.
  # @param [Binding] target The target binding for the session.
  def repl_prologue(target)
    exec_hook :before_session, output, target
    Pry.active_instance = self

    # Make sure special locals exist
    target.eval("_pry_ = ::Pry.active_instance")
    target.eval("_     = ::Pry.last_result")
    target.eval("_in_  = ::Pry.active_instance.instance_eval { @input_array }")
    target.eval("_out_ = ::Pry.active_instance.instance_eval { @output_array }")

    self.session_target = target
  end

  # Clean-up after the repl session.
  # @param [Binding] target The target binding for the session.
  # @return [Object] The return value of the repl session (if one exists).
  def repl_epilogue(target, nesting_level, break_data)
    nesting.pop
    exec_hook :after_session, output, target

    # If break_data is an array, then the last element is the return value
    break_level, return_value = Array(break_data)

    # keep throwing until we reach the desired nesting level
    if nesting_level != break_level
      throw :breakout, break_data
    end

    save_history if Pry.config.history.save && finished_top_level_session?

    return_value
  end

  # Start a read-eval-print-loop.
  # If no parameter is given, default to top-level (main).
  # @param [Object, Binding] target The receiver of the Pry session
  # @return [Object] The target of the Pry session or an explictly given
  #   return value. If given return value is `nil` or no return value
  #   is specified then `target` will be returned.
  # @example
  #   Pry.new.repl(Object.new)
  def repl(target=TOPLEVEL_BINDING)
    target = Pry.binding_for(target)
    target_self = target.eval('self')

    repl_prologue(target)

    # cannot rely on nesting.level as
    # nesting.level changes with new sessions
    nesting_level = nesting.size

    break_data = catch(:breakout) do
      nesting.push [nesting.size, target_self, self]
      loop do
        rep(target)
      end
    end

    return_value = repl_epilogue(target, nesting_level, break_data)
    return_value || target_self
  end

  # Perform a read-eval-print.
  # If no parameter is given, default to top-level (main).
  # @param [Object, Binding] target The receiver of the read-eval-print
  # @example
  #   Pry.new.rep(Object.new)
  def rep(target=TOPLEVEL_BINDING)
    target = Pry.binding_for(target)
    result = re(target)

    show_result(result) if should_print?
  end

  # Perform a read-eval
  # If no parameter is given, default to top-level (main).
  # @param [Object, Binding] target The receiver of the read-eval-print
  # @return [Object] The result of the eval or an `Exception` object in case of
  #   error. In the latter case, you can check whether the exception was raised
  #   or is just the result of the expression using #last_result_is_exception?
  # @example
  #   Pry.new.re(Object.new)
  def re(target=TOPLEVEL_BINDING)
    target = Pry.binding_for(target)

    if input == Readline
      # Readline tab completion
      Readline.completion_proc = Pry::InputCompleter.build_completion_proc target, instance_eval(&custom_completions)
    end

    # save the pry instance to active_instance
    Pry.active_instance = self

    target.eval("_in_  = ::Pry.active_instance.instance_eval { @input_array }")
    target.eval("_out_ = ::Pry.active_instance.instance_eval { @output_array }")

    @last_result_is_exception = false
    set_active_instance(target)

    code = r(target)

    Pry.line_buffer.push(*code.each_line)
    res = set_last_result(target.eval(code, Pry.eval_path, Pry.current_line), target)
    @input_array << code
    res
  rescue SystemExit => e
    exit
  rescue Exception => e
    @last_result_is_exception = true
    set_last_exception(e, target)
  ensure
    Pry.current_line += code.each_line.count if code
  end

  # Perform a read.
  # If no parameter is given, default to top-level (main).
  # This is a multi-line read; so the read continues until a valid
  # Ruby expression is received.
  # Pry commands are also accepted here and operate on the target.
  # @param [Object, Binding] target The receiver of the read.
  # @param [String] eval_string Optionally Prime `eval_string` with a start value.
  # @return [String] The Ruby expression.
  # @example
  #   Pry.new.r(Object.new)
  def r(target=TOPLEVEL_BINDING, eval_string="")
    target = Pry.binding_for(target)
    @suppress_output = false

    val = ""
    loop do
      val = retrieve_line(eval_string, target)
      process_line(val, eval_string, target)

      break if valid_expression?(eval_string)
    end

    @suppress_output = true if eval_string =~ /;\Z/ || null_input?(val)

    eval_string
  end

  # Output the result or pass to an exception handler (if result is an exception).
  def show_result(result)
    if last_result_is_exception?
      exception_handler.call output, result
    else
      print.call output, result
    end
  end

  # Returns true if input is "" and a command is not returning a
  # value.
  # @param [String] val The input string.
  # @return [Boolean] Whether the input is null.
  def null_input?(val)
    val.empty? && !Pry.cmd_ret_value
  end

  # Read a line of input and check for ^d, also determine prompt to use.
  # This method should not need to be invoked directly.
  # @param [String] eval_string The cumulative lines of input.
  # @param [Binding] target The target of the session.
  # @return [String] The line received.
  def retrieve_line(eval_string, target)
    current_prompt = select_prompt(eval_string.empty?, target.eval('self'))
    val = readline(current_prompt)

    # exit session if we receive EOF character
    if !val
      output.puts
      throw(:breakout, nesting.level)
    end

    val
  end

  # Process the line received.
  # This method should not need to be invoked directly.
  # @param [String] val The line to process.
  # @param [String] eval_string The cumulative lines of input.
  # @target [Binding] target The target of the Pry session.
  def process_line(val, eval_string, target)
    val.rstrip!
    Pry.cmd_ret_value = @command_processor.process_commands(val, eval_string, target)

    if Pry.cmd_ret_value
      eval_string << "Pry.cmd_ret_value\n"
    else
      eval_string << "#{val}\n" if !val.empty?
    end
  end

  # Set the last result of an eval.
  # This method should not need to be invoked directly.
  # @param [Object] result The result.
  # @param [Binding] target The binding to set `_` on.
  def set_last_result(result, target)
    Pry.last_result = result
    @output_array << result
    target.eval("_ = ::Pry.last_result")
  end

  # Set the last exception for a session.
  # This method should not need to be invoked directly.
  # @param [Exception] ex The exception.
  # @param [Binding] target The binding to set `_ex_` on.
  def set_last_exception(ex, target)
    Pry.last_exception = ex
    target.eval("_ex_ = ::Pry.last_exception")
  end

  # Set the active instance for a session.
  # This method should not need to be invoked directly.
  # @param [Binding] target The binding to set `_ex_` on.
  def set_active_instance(target)
    Pry.active_instance = self
    target.eval("_pry_ = ::Pry.active_instance")
  end

  # @return [Boolean] True if the last result is an exception that was raised,
  #   as opposed to simply an instance of Exception (like the result of
  #   Exception.new)
  def last_result_is_exception?
    @last_result_is_exception
  end

  # Returns the next line of input to be used by the pry instance.
  # This method should not need to be invoked directly.
  # @param [String] current_prompt The prompt to use for input.
  # @return [String] The next line of input.
  def readline(current_prompt="> ")

    if input == Readline

      # Readline must be treated differently
      # as it has a second parameter.
      input.readline(current_prompt, true)
    else
      begin
        if input.method(:readline).arity == 1
          input.readline(current_prompt)
        else
          input.readline
        end

      rescue EOFError
        self.input = Pry.input
        ""
      end
    end
  end

  # Whether the print proc should be invoked.
  # Currently only invoked if the output is not suppressed OR the last result
  # is an exception regardless of suppression.
  # @return [Boolean] Whether the print proc should be invoked.
  def should_print?
    !@suppress_output || last_result_is_exception?
  end

  # Save readline history to a file.
  def save_history
<<<<<<< HEAD
    File.open Pry.config.history.file, 'w' do |f|
=======
    history_file = File.expand_path(Pry.config.history.file)
    File.open(history_file, 'w') do |f|
>>>>>>> ed0bce7a
      f.write Readline::HISTORY.to_a.join("\n")
    end
  end

  # Returns the appropriate prompt to use.
  # This method should not need to be invoked directly.
  # @param [Boolean] first_line Whether this is the first line of input
  #   (and not multi-line input).
  # @param [Object] target_self The receiver of the Pry session.
  # @return [String] The prompt.
  def select_prompt(first_line, target_self)

    if first_line
      Array(prompt).first.call(target_self, nesting.level)
    else
      Array(prompt).last.call(target_self, nesting.level)
    end
  end

  # the array that the prompt stack is stored in
  def prompt_stack
    @prompt_stack ||= Array.new
  end
  private :prompt_stack

  # Pushes the current prompt onto a stack that it can be restored from later.
  # Use this if you wish to temporarily change the prompt.
  # @param [Array<Proc>] new_prompt
  # @return [Array<Proc>] new_prompt
  # @example
  #    new_prompt = [ proc { '>' }, proc { '>>' } ]
  #    push_prompt(new_prompt) # => new_prompt
  def push_prompt(new_prompt)
    prompt_stack.push new_prompt
  end

  # Pops the current prompt off of the prompt stack.
  # If the prompt you are popping is the last prompt, it will not be popped.
  # Use this to restore the previous prompt.
  # @return [Array<Proc>] Prompt being popped.
  # @example
  #    prompt1 = [ proc { '>' }, proc { '>>' } ]
  #    prompt2 = [ proc { '$' }, proc { '>' } ]
  #    pry = Pry.new :prompt => prompt1
  #    pry.push_prompt(prompt2)
  #    pry.pop_prompt # => prompt2
  #    pry.pop_prompt # => prompt1
  #    pry.pop_prompt # => prompt1
  def pop_prompt
    prompt_stack.size > 1 ? prompt_stack.pop : prompt
  end

  if RUBY_VERSION =~ /1.9/ && RUBY_ENGINE == "ruby"
    require 'ripper'

    # Determine if a string of code is a valid Ruby expression.
    # Ruby 1.9 uses Ripper, Ruby 1.8 uses RubyParser.
    # @param [String] code The code to validate.
    # @return [Boolean] Whether or not the code is a valid Ruby expression.
    # @example
    #   valid_expression?("class Hello") #=> false
    #   valid_expression?("class Hello; end") #=> true
    def valid_expression?(code)
      !!Ripper::SexpBuilder.new(code).parse
    end

  else
    require 'ruby_parser'

    # Determine if a string of code is a valid Ruby expression.
    # Ruby 1.9 uses Ripper, Ruby 1.8 uses RubyParser.
    # @param [String] code The code to validate.
    # @return [Boolean] Whether or not the code is a valid Ruby expression.
    # @example
    #   valid_expression?("class Hello") #=> false
    #   valid_expression?("class Hello; end") #=> true
    def valid_expression?(code)
      RubyParser.new.parse(code)
      true
    rescue Racc::ParseError, SyntaxError
      false
    end
  end
end<|MERGE_RESOLUTION|>--- conflicted
+++ resolved
@@ -363,12 +363,8 @@
 
   # Save readline history to a file.
   def save_history
-<<<<<<< HEAD
-    File.open Pry.config.history.file, 'w' do |f|
-=======
     history_file = File.expand_path(Pry.config.history.file)
     File.open(history_file, 'w') do |f|
->>>>>>> ed0bce7a
       f.write Readline::HISTORY.to_a.join("\n")
     end
   end
