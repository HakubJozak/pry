--- conflicted
+++ resolved
@@ -26,7 +26,11 @@
   #   component of the REPL. (see print.rb)
   def initialize(options={})
     refresh(options)
+
     @command_processor = CommandProcessor.new(self)
+
+    @input_array  = HistoryArray.new(100)
+    @output_array = HistoryArray.new(100)
   end
 
   # Refresh the Pry instance settings from the Pry class.
@@ -48,15 +52,8 @@
     defaults.merge!(options).each do |key, value|
       send "#{key}=", value
     end
-<<<<<<< HEAD
-
-    @command_processor = CommandProcessor.new(self)
-
-    @input_array  = HistoryArray.new(100)
-    @output_array = HistoryArray.new(100)
-=======
+
     true
->>>>>>> 12956b20
   end
 
   # The current prompt.
@@ -119,16 +116,12 @@
     Pry.active_instance = self
 
     # Make sure special locals exist
-<<<<<<< HEAD
-    target.eval("_pry_ = ::Pry.active_instance")
-    target.eval("_     = ::Pry.last_result")
     target.eval("_in_  = ::Pry.active_instance.instance_eval { @input_array }")
     target.eval("_out_ = ::Pry.active_instance.instance_eval { @output_array }")
 
-=======
     set_active_instance(target)
     set_last_result(Pry.last_result, target)
->>>>>>> 12956b20
+
     self.session_target = target
   end
 
