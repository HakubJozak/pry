--- conflicted
+++ resolved
@@ -8,36 +8,23 @@
         opts[:eval_string].clear
       end
 
-<<<<<<< HEAD
-      command "hist", "Show and replay Readline history. When given no args history is displayed.\nType `hist --help` for more info." do |*args|
-        hist_array = Readline::HISTORY.to_a
-=======
       command "hist", "Show and replay Readline history. Type `hist --help` for more info." do |*args|
         history = Readline::HISTORY.to_a
->>>>>>> 7b4f7ec2
 
         Slop.parse(args) do |opt|
           opt.banner "Usage: hist [--replay START..END]\n" \
                      "View and replay history\n" \
                      "e.g hist --replay 2..8"
 
-<<<<<<< HEAD
-        opts = Slop.parse(args) do |opt|
-          opt.banner "Usage: hist [--replay START..END]\nView and replay history\nWhen given no args, history is displayed.\ne.g hist --replay 2..8"
-          opt.on :r, :replay, 'The line (or range of lines) to replay.', true, :as => Range
-          opt.on :h, :help, 'Show this message.', :tail => true do
-            output.puts opt.help
-=======
           opt.on :r, :replay, 'The line (or range of lines) to replay.', true, :as => Range do |range|
             actions = history[range].join("\n") + "\n"
             Pry.active_instance.input = StringIO.new(actions)
->>>>>>> 7b4f7ec2
           end
 
           opt.on :g, :grep, 'A pattern to match against the history.', true do |pattern|
             history.pop
             matches = history.grep Regexp.new(pattern)
-            text = add_line_numbers matches.join("\n"), 0 
+            text = add_line_numbers matches.join("\n"), 0
             stagger_output text
           end
 
