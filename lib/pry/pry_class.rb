require 'ostruct'
require 'forwardable'
require 'pry/config'

# @author John Mair (banisterfiend)
class Pry

  # The RC Files to load.
  RC_FILES = ["~/.pryrc"]

  # class accessors
  class << self
    extend Forwardable

    # convenience method
    def self.delegate_accessors(delagatee, *names)
      def_delegators delagatee, *names
      def_delegators delagatee, *names.map { |v| "#{v}=" }
    end

    # Get nesting data.
    # This method should not need to be accessed directly.
    # @return [Array] The unparsed nesting information.
    attr_reader :nesting

    # Get last value evaluated by Pry.
    # This method should not need to be accessed directly.
    # @return [Object] The last result.
    attr_accessor :last_result

    # Get last exception raised.
    # This method should not need to be accessed directly.
    # @return [Exception] The last exception.
    attr_accessor :last_exception

    # Get the active Pry instance that manages the active Pry session.
    # This method should not need to be accessed directly.
    # @return [Pry] The active Pry instance.
    attr_accessor :active_instance

    # Get/Set the Proc that defines extra Readline completions (on top
    # of the ones defined for IRB).
    # @return [Proc] The Proc that defines extra Readline completions (on top
    # @example Add file names to completion list
    #   Pry.custom_completions = proc { Dir.entries('.') }
    attr_accessor :custom_completions

    # Value returned by last executed Pry command.
    # @return [Object] The command value
    attr_accessor :cmd_ret_value

    # @return [Fixnum] The current input line.
    attr_accessor :current_line

    # @return [Array] The Array of evaluated expressions.
    attr_accessor :line_buffer

    # @return [String] The __FILE__ for the `eval()`. Should be "(pry)"
    #   by default.
    attr_accessor :eval_path

    # @return [OpenStruct] Return Pry's config object.
    attr_accessor :config

    # @return [Boolean] Whether Pry was activated from the command line.
    attr_accessor :cli

    # plugin forwardables
    def_delegators :@plugin_manager, :plugins, :load_plugins, :locate_plugins

    delegate_accessors :@config, :input, :output, :commands, :prompt, :print, :exception_handler,
      :hooks, :color, :pager, :editor
  end

  # Load the rc files given in the `Pry::RC_FILES` array.
  # Defaults to loading just `~/.pryrc`. This method can also
  # be used to reload the files if they have changed.
  def self.load_rc
    RC_FILES.each do |file_name|
      file_name = File.expand_path(file_name)
      load(file_name) if File.exists?(file_name)
    end
  end

  # Start a Pry REPL.
  # This method also loads the files specified in `Pry::RC_FILES` the
  # first time it is invoked.
  # @param [Object, Binding] target The receiver of the Pry session
  # @param [Hash] options
  # @option options (see Pry#initialize)
  # @example
  #   Pry.start(Object.new, :input => MyInput.new)
  def self.start(target=TOPLEVEL_BINDING, options={})
    if initial_session?
      # note these have to be loaded here rather than in pry_instance as
      # we only want them loaded once per entire Pry lifetime, not
      # multiple times per each new session (i.e in debugging)
      load_rc if Pry.config.should_load_rc
      load_plugins if Pry.config.should_load_plugins
      load_history if Pry.config.history.load

      @initial_session = false
    end

    new(options).repl(target)
  end

  # A custom version of `Kernel#inspect`.
  # This method should not need to be accessed directly.
  # @param obj The object to view.
  # @return [String] The string representation of `obj`.
  def self.view(obj)
    obj.inspect

  rescue NoMethodError
    "unknown"
  end

  # A version of `Pry.view` that clips the output to `max_size` chars.
  # In case of > `max_size` chars the `#<Object...> notation is used.
  # @param obj The object to view.
  # @param max_size The maximum number of chars before clipping occurs.
  # @return [String] The string representation of `obj`.
  def self.view_clip(obj, max_size=60)
    if Pry.view(obj).size < max_size
      Pry.view(obj)
    else
      "#<#{obj.class}:%#x>" % (obj.object_id << 1)
    end
  end

  # Load Readline history if required.
  def self.load_history
    history_file = File.expand_path(Pry.config.history.file)
    Readline::HISTORY.push(*File.readlines(history_file).map(&:chomp)) if File.exists?(history_file)
  end

  # @return [Boolean] Whether this is the first time a Pry session has
  #   been started since loading the Pry class.
  def self.initial_session?
    @initial_session
  end

  # Run a Pry command from outside a session. The commands available are
  # those referenced by `Pry.commands` (the default command set).
  # @param [String] arg_string The Pry command (including arguments,
  #   if any).
  # @param [Hash] options Optional named parameters.
  # @return [Object] The return value of the Pry command.
  # @option options [Object, Binding] :context The object context to run the
  #   command under. Defaults to `TOPLEVEL_BINDING` (main).
  # @option options [Boolean] :show_output Whether to show command
  #   output. Defaults to true.
  # @example Run at top-level with no output.
  #   Pry.run_command "ls"
  # @example Run under Pry class, returning only public methods.
  #   Pry.run_command "ls -m", :context => Pry
  # @example Display command output.
  #   Pry.run_command "ls -av", :show_output => true
  def self.run_command(command_string, options={})
    options = {
      :context => TOPLEVEL_BINDING,
      :show_output => true,
      :output => Pry.output,
      :commands => Pry.commands
    }.merge!(options)

<<<<<<< HEAD
    null_output = StringIO.new

    context = CommandContext.new
    commands = options[:commands]

    context.opts        = {}
    context.output      = options[:show_output] ? options[:output] : null_output
    context.target      = Pry.binding_for(options[:context])
    context.command_set = commands

    commands.run_command(context, name, *Shellwords.shellwords(arg_string))
=======
    output = options[:show_output] ? options[:output] : StringIO.new

    Pry.new(:output => output, :input => StringIO.new(command_string), :commands => options[:commands]).rep(options[:context])
>>>>>>> 9abb4db3
  end

  def self.default_editor_for_platform
    if RUBY_PLATFORM =~ /mswin|mingw/
      ENV['EDITOR'] ? ENV['EDITOR'] : "notepad"
    else
      ENV['EDITOR'] ? ENV['EDITOR'] : "nano"
    end
  end

  def self.set_config_defaults
    config.input = Readline
    config.output = $stdout
    config.commands = Pry::Commands
    config.prompt = DEFAULT_PROMPT
    config.print = DEFAULT_PRINT
    config.exception_handler = DEFAULT_EXCEPTION_HANDLER
    config.hooks = DEFAULT_HOOKS
    config.color = true
    config.pager = true
    config.editor = default_editor_for_platform
    config.should_load_rc = true
    config.should_load_plugins = true

    config.history ||= OpenStruct.new
    config.history.save = true
    config.history.load = true
    config.history.file = File.expand_path("~/.pry_history")
  end

  # Set all the configurable options back to their default values
  def self.reset_defaults
    set_config_defaults

    @initial_session = true

    self.custom_completions = DEFAULT_CUSTOM_COMPLETIONS
    self.cli = false
    self.current_line = 0
    self.line_buffer = []
    self.eval_path = "(pry)"
  end

  # Basic initialization.
  def self.init
    @plugin_manager ||= PluginManager.new

    self.config ||= Config.new
    reset_defaults
    locate_plugins
  end

  @nesting = []
  def @nesting.level
    last.is_a?(Array) ? last.first : nil
  end

  # Return all active Pry sessions.
  # @return [Array<Pry>] Active Pry sessions.
  def self.sessions
    # last element in nesting array is the pry instance
    nesting.map(&:last)
  end

  # Return a `Binding` object for `target` or return `target` if it is
  # already a `Binding`.
  # In the case where `target` is top-level then return `TOPLEVEL_BINDING`
  # @param [Object] target The object to get a `Binding` object for.
  # @return [Binding] The `Binding` object.
  def self.binding_for(target)
    if target.is_a?(Binding)
      target
    else
      if target == TOPLEVEL_BINDING.eval('self')
        TOPLEVEL_BINDING
      else
        target.__binding__
      end
    end
  end
end

Pry.init<|MERGE_RESOLUTION|>--- conflicted
+++ resolved
@@ -165,23 +165,9 @@
       :commands => Pry.commands
     }.merge!(options)
 
-<<<<<<< HEAD
-    null_output = StringIO.new
-
-    context = CommandContext.new
-    commands = options[:commands]
-
-    context.opts        = {}
-    context.output      = options[:show_output] ? options[:output] : null_output
-    context.target      = Pry.binding_for(options[:context])
-    context.command_set = commands
-
-    commands.run_command(context, name, *Shellwords.shellwords(arg_string))
-=======
     output = options[:show_output] ? options[:output] : StringIO.new
 
     Pry.new(:output => output, :input => StringIO.new(command_string), :commands => options[:commands]).rep(options[:context])
->>>>>>> 9abb4db3
   end
 
   def self.default_editor_for_platform
